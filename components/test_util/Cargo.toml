[package]
name = "test_util"
version = "0.0.1"
edition = "2018"
publish = false

[features]
default = ["cloud-aws", "cloud-gcp", "cloud-azure"]
cloud-aws = [ "encryption_export/cloud-aws" ]
cloud-gcp = [ "encryption_export/cloud-gcp" ]
cloud-azure = [ "encryption_export/cloud-azure" ]

[dependencies]
backtrace = "0.3"
encryption_export = { path = "../encryption/export", default-features = false }
fail = "0.5"
<<<<<<< HEAD
grpcio = { version = "0.9",  default-features = false, features = ["openssl-vendored", "protobuf-codec"] }
kvproto = { git = "https://github.com/coocood/kvproto.git", rev = "128b6a780ee757fe66484bf324673abb4f868473" }
=======
grpcio = { version = "0.10",  default-features = false, features = ["openssl-vendored", "protobuf-codec"] }
kvproto = { git = "https://github.com/pingcap/kvproto.git" }
>>>>>>> 43b202db
rand = "0.8"
rand_isaac = "0.3"
security = { path = "../security", default-features = false }
slog = { version = "2.3", features = ["max_level_trace", "release_max_level_debug"] }
slog-global = { version = "0.1", git = "https://github.com/breeswish/slog-global.git", rev = "d592f88e4dbba5eb439998463054f1a44fbf17b9" }
tempfile = "3.0"
tikv_util = { path = "../tikv_util", default-features = false }
collections = { path = "../collections" }
time = "0.1"<|MERGE_RESOLUTION|>--- conflicted
+++ resolved
@@ -14,13 +14,8 @@
 backtrace = "0.3"
 encryption_export = { path = "../encryption/export", default-features = false }
 fail = "0.5"
-<<<<<<< HEAD
-grpcio = { version = "0.9",  default-features = false, features = ["openssl-vendored", "protobuf-codec"] }
-kvproto = { git = "https://github.com/coocood/kvproto.git", rev = "128b6a780ee757fe66484bf324673abb4f868473" }
-=======
 grpcio = { version = "0.10",  default-features = false, features = ["openssl-vendored", "protobuf-codec"] }
-kvproto = { git = "https://github.com/pingcap/kvproto.git" }
->>>>>>> 43b202db
+kvproto = { git = "https://github.com/coocood/kvproto.git", branch = "cloud-native" }
 rand = "0.8"
 rand_isaac = "0.3"
 security = { path = "../security", default-features = false }
