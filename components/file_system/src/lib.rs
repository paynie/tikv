--- conflicted
+++ resolved
@@ -19,18 +19,6 @@
 mod metrics_manager;
 mod rate_limiter;
 
-<<<<<<< HEAD
-pub use direct::{open_direct_file, DirectWriter};
-pub use file::{File, OpenOptions};
-pub use io_stats::{get_io_type, init as init_io_stats_collector, set_io_type};
-pub use metrics_manager::{BytesFetcher, MetricsManager};
-pub use rate_limiter::{
-    get_io_rate_limiter, set_io_rate_limiter, IOBudgetAdjustor, IORateLimitMode, IORateLimiter,
-    IORateLimiterStatistics,
-};
-
-=======
->>>>>>> deb61453
 pub use std::fs::{
     canonicalize, create_dir, create_dir_all, hard_link, metadata, read_dir, read_link, remove_dir,
     remove_dir_all, remove_file, rename, set_permissions, symlink_metadata, DirBuilder, DirEntry,
@@ -43,6 +31,7 @@
     sync::{Arc, Mutex},
 };
 
+pub use direct::{open_direct_file, DirectWriter};
 pub use file::{File, OpenOptions};
 pub use io_stats::{get_io_type, init as init_io_stats_collector, set_io_type};
 pub use metrics_manager::{BytesFetcher, MetricsManager};
