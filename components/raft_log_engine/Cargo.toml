--- conflicted
+++ resolved
@@ -17,13 +17,7 @@
 online_config = { path = "../online_config" }
 serde = "1.0"
 serde_derive = "1.0"
-<<<<<<< HEAD
-kvproto = { git = "https://github.com/coocood/kvproto.git", rev = "128b6a780ee757fe66484bf324673abb4f868473" }
-raft = { version = "0.6.0-alpha", default-features = false, features = ["protobuf-codec"] }
-raft-engine = { git = "https://github.com/tikv/raft-engine", branch = "master" }
-=======
-kvproto = { git = "https://github.com/pingcap/kvproto.git" }
+kvproto = { git = "https://github.com/coocood/kvproto.git", branch = "cloud-native" }
 raft = { version = "0.7.0", default-features = false, features = ["protobuf-codec"] }
 raft-engine = "0.1.0"
->>>>>>> 43b202db
 protobuf = "2"