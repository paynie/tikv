[package]
name = "tikv"
version = "6.0.0-alpha"
authors = ["The TiKV Authors"]
description = "A distributed transactional key-value database powered by Rust and Raft"
license = "Apache-2.0"
keywords = ["KV", "distributed-systems", "raft"]
homepage = "https://tikv.org"
repository = "https://github.com/tikv/tikv/"
readme = "README.md"
edition = "2018"
publish = false

[features]
default = ["test-engines-rocksdb", "cloud-aws", "cloud-gcp", "cloud-azure"]
tcmalloc = ["tikv_alloc/tcmalloc"]
jemalloc = ["tikv_alloc/jemalloc", "engine_rocks/jemalloc"]
mimalloc = ["tikv_alloc/mimalloc"]
snmalloc = ["tikv_alloc/snmalloc"]
portable = ["engine_rocks/portable"]
sse = ["engine_rocks/sse"]
mem-profiling = ["tikv_alloc/mem-profiling"]
failpoints = [
  "fail/failpoints",
  "raftstore/failpoints",
  "tikv_util/failpoints",
  "engine_rocks/failpoints"
]
cloud-aws = [
  "encryption_export/cloud-aws",
  "sst_importer/cloud-aws",
]
cloud-gcp = [
  "encryption_export/cloud-gcp",
  "sst_importer/cloud-gcp",
]
cloud-azure = [
  "encryption_export/cloud-azure",
  "sst_importer/cloud-azure",
]
testexport = ["raftstore/testexport", "api_version/testexport"]
test-engines-rocksdb = [
  "engine_test/test-engines-rocksdb",
]
test-engines-panic = [
  "engine_test/test-engines-panic",
]
cloud-storage-grpc = ["sst_importer/cloud-storage-grpc"]
cloud-storage-dylib = ["sst_importer/cloud-storage-dylib"]

# for testing configure propegate to other crates
# https://stackoverflow.com/questions/41700543/can-we-share-test-utilites-between-crates
testing = []

[lib]
name = "tikv"

[dependencies]
api_version = { path = "components/api_version", default-features = false }
anyhow = "1.0"
async-stream = "0.2"
async-trait = "0.1"
backtrace = "0.3"
batch-system = { path = "components/batch-system", default-features = false }
byteorder = "1.2"
<<<<<<< HEAD
bytes = "1.0"
=======
causal_ts = { path = "components/causal_ts" }
>>>>>>> 43b202db
chrono = "0.4"
codec = { path = "components/codec", default-features = false }
concurrency_manager = { path = "components/concurrency_manager", default-features = false }
online_config = { path = "components/online_config" }
crc32fast = "1.2"
crc64fast = "0.1"
crossbeam = "0.8"
encryption_export = { path = "components/encryption/export", default-features = false }
engine_panic = { path = "components/engine_panic", default-features = false }
engine_rocks = { path = "components/engine_rocks", default-features = false }
engine_test = { path = "components/engine_test", default-features = false }
engine_traits = { path = "components/engine_traits", default-features = false }
engine_traits_tests = { path = "components/engine_traits_tests", default-features = false }
error_code = { path = "components/error_code", default-features = false }
fail = "0.5"
file_system = { path = "components/file_system", default-features = false }
futures = { version = "0.3", features = ["thread-pool", "compat"] }
futures-executor = "0.3.1"
futures-timer = "3.0"
futures-util = { version = "0.3.1", default-features = false, features = ["io", "async-await"] }
grpcio = { version = "0.10",  default-features = false, features = ["openssl-vendored", "protobuf-codec"] }
grpcio-health = { version = "0.10", default-features = false, features = ["protobuf-codec"] }
hex = "0.4"
hyper-tls = "0.5"
itertools = "0.10"
openssl = "0.10"
hyper = { version = "0.14", features = ["full"] }
http = "0"
into_other = { path = "components/into_other", default-features = false }
keys = { path = "components/keys", default-features = false }
kvengine = { path = "components/kvengine" }
kvproto = { git = "https://github.com/coocood/kvproto.git", rev = "128b6a780ee757fe66484bf324673abb4f868473" }
lazy_static = "1.3"
libc = "0.2"
libloading = "0.7"
log = { version = "0.4", features = ["max_level_trace", "release_max_level_debug"] }
log_wrappers = { path = "components/log_wrappers" }
memory_trace_macros = { path = "components/memory_trace_macros" }
mime = "0.3.13"
more-asserts = "0.2"
murmur3 = "0.5.1"
nom = { version = "5.1.0", default-features = false, features = ["std"] }
notify = "4"
num_cpus = "1"
pd_client = { path = "components/pd_client", default-features = false }
case_macros = {path = "components/case_macros"}
pin-project = "1.0"
pnet_datalink = "0.23"
protobuf = { version = "2.8", features = ["bytes"] }
raft = { version = "0.7.0", default-features = false, features = ["protobuf-codec"] }
raftstore = { path = "components/raftstore", default-features = false }
rfstore = { path = "components/rfstore", default-features = false }
raft_log_engine = { path = "components/raft_log_engine", default-features = false }
rand = "0.7.3"
regex = "1.3"
num-traits = "0.2.14"
rev_lines = "0.2.1"
security = { path = "components/security", default-features = false }
semver = "0.11"
serde = { version = "1.0", features = ["derive"] }
serde_derive = "1.0"
serde_ignored = "0.1"
serde_json = "1.0"
slog = { version = "2.3", features = ["max_level_trace", "release_max_level_debug"] }
slog-global = { version = "0.1", git = "https://github.com/breeswish/slog-global.git", rev = "d592f88e4dbba5eb439998463054f1a44fbf17b9" }
strum = { version = "0.20", features = ["derive"] }
parking_lot = "0.12"
prometheus = { version = "0.13", features = ["nightly"] }
prometheus-static-metric = "0.5"
sst_importer = { path = "components/sst_importer", default-features = false }
sysinfo = "0.16"
tempfile = "3.0"
match_template = { path = "components/match_template" }
paste = "1.0"
thiserror = "1.0"
tidb_query_datatype = { path = "components/tidb_query_datatype", default-features = false }
tidb_query_common = { path = "components/tidb_query_common", default-features = false }
tidb_query_expr = { path = "components/tidb_query_expr", default-features = false }
tidb_query_aggr = { path = "components/tidb_query_aggr", default-features = false }
tidb_query_executors = { path = "components/tidb_query_executors", default-features = false }
tikv_alloc = { path = "components/tikv_alloc" }
tikv_kv = { path = "components/tikv_kv", default-features = false }
tikv_util = { path = "components/tikv_util", default-features = false }
collections = { path = "components/collections" }
coprocessor_plugin_api = { path = "components/coprocessor_plugin_api" }
time = "0.1"
tipb = { git = "https://github.com/pingcap/tipb.git" }
tokio = { version = "1.17", features = ["full"] }
tokio-timer = { git = "https://github.com/tikv/tokio", branch = "tokio-timer-hotfix" }
tokio-openssl = "0.6"
toml = "0.5"
txn_types = { path = "components/txn_types", default-features = false }
url = "2"
uuid = { version = "0.8.1", features = ["serde", "v4"] }
walkdir = "2"
yatp = { git = "https://github.com/tikv/yatp.git", branch = "master" }
resource_metering = { path = "components/resource_metering" }
seahash = "4.1.0"

[target.'cfg(target_arch = "x86_64")'.dependencies]
pprof = { version = "^0.6", default-features = false, features = ["flamegraph", "protobuf-codec"] }

[dev-dependencies]
api_version = { path = "components/api_version", features = ["testexport"] }
example_plugin = { path = "components/test_coprocessor_plugin/example_plugin" } # should be a binary dependency
panic_hook = { path = "components/panic_hook" }
reqwest = { version = "0.11", features = ["blocking"] }
test_sst_importer = { path = "components/test_sst_importer", default-features = false }
test_util = { path = "components/test_util", default-features = false }
tokio = { version = "1.17", features = ["macros", "rt-multi-thread", "time"] }
zipf = "6.1.0"
hyper-openssl = "0.9"

[patch.crates-io]
# TODO: remove this when new raft-rs is published.
raft = { git = "https://github.com/tikv/raft-rs", branch = "master" }
raft-proto = { git = "https://github.com/tikv/raft-rs", branch = "master" }
protobuf = { git = "https://github.com/pingcap/rust-protobuf", branch = "v2.8" }
protobuf-codegen = { git = "https://github.com/pingcap/rust-protobuf", branch = "v2.8" }
pprof = { git = "https://github.com/tikv/pprof-rs.git" }

# TODO: remove this replacement after rusoto_s3 truly supports virtual-host style (https://github.com/rusoto/rusoto/pull/1823).
rusoto_core = { git = "https://github.com/tikv/rusoto", branch = "gh1482-s3-addr-styles" }
rusoto_credential = { git = "https://github.com/tikv/rusoto", branch = "gh1482-s3-addr-styles" }
rusoto_kms = { git = "https://github.com/tikv/rusoto", branch = "gh1482-s3-addr-styles" }
rusoto_mock = { git = "https://github.com/tikv/rusoto", branch = "gh1482-s3-addr-styles" }
rusoto_s3 = { git = "https://github.com/tikv/rusoto", branch = "gh1482-s3-addr-styles" }
rusoto_sts = { git = "https://github.com/tikv/rusoto", branch = "gh1482-s3-addr-styles" }

# remove this when https://github.com/danburkert/fs2-rs/pull/42 is merged.
fs2 = { git = "https://github.com/tabokie/fs2-rs", branch = "tikv" }

[target.'cfg(target_os = "linux")'.dependencies]
procinfo = { git = "https://github.com/tikv/procinfo-rs", rev = "6599eb9dca74229b2c1fcc44118bef7eff127128" }

# When you modify TiKV cooperatively with kvproto, this will be useful to submit the PR to TiKV and the PR to
# kvproto at the same time.
# After the PR to kvproto is merged, remember to comment this out and run `cargo update -p kvproto`.
# [patch.'https://github.com/pingcap/kvproto']
# kvproto = {git = "https://github.com/your_github_id/kvproto", branch="your_branch"}

[workspace]
# See https://github.com/rust-lang/rfcs/blob/master/text/2957-cargo-features2.md
# Without resolver = 2, using `cargo build --features x` to build `cmd`
# will _not_ propagate the feature `x` into `cmd`'s direct dependencies.
resolver = "2"
members = [
  "fuzz",
  "fuzz/fuzzer-afl",
  "fuzz/fuzzer-libfuzzer",
  "fuzz/fuzzer-honggfuzz",
  "tests",
  "cmd/tikv-compactor",
  "cmd/tikv-server",
  "cmd/tikv-ctl",
  "components/test_backup",
  "components/test_raftstore",
  "components/test_storage",
  "components/test_coprocessor",
  "components/test_sst_importer",
  "components/test_util",
  "components/test_pd",
  "components/tikv_alloc",
  "components/match_template",
  "components/codec",
  "components/online_config",
  "components/panic_hook",
  "components/tipb_helper",
  "components/log_wrappers",
  "components/tikv_util",
  "components/tidb_query_datatype",
  "components/tidb_query_common",
  "components/tidb_query_codegen",
  "components/tidb_query_expr",
  "components/tidb_query_aggr",
  "components/tidb_query_executors",
  "components/pd_client",
  "components/external_storage",
  "components/external_storage/export",
  "components/case_macros",
  "components/cloud",
  "components/cloud/aws",
  "components/cloud/azure",
  "components/cloud/gcp",
  "components/backup",
  "components/keys",
  "components/sst_importer",
  "components/txn_types",
  "components/resolved_ts",
  "components/batch-system",
  "components/cdc",
  "components/raftstore",
  "components/into_other",
  "components/encryption",
  "components/encryption/export",
  "components/error_code",
  "components/concurrency_manager",
  "components/server",
  "components/file_system",
  "components/collections",
  "components/coprocessor_plugin_api",
  "components/test_coprocessor_plugin/example_plugin",
  "components/resource_metering",
<<<<<<< HEAD
  "components/kvengine",
  "components/kvenginepb",
  "components/rfengine",
  "components/rfstore",
  "components/cloud_server",
=======
  "components/api_version",
  "components/causal_ts",
>>>>>>> 43b202db
]
default-members = ["cmd/tikv-server", "cmd/tikv-compactor"]

[profile.dev]
opt-level = 0
debug = true
codegen-units = 4
lto = false
incremental = true
panic = 'unwind'
debug-assertions = true
overflow-checks = false
rpath = false

[profile.release]
opt-level = 3
debug = false
codegen-units = 1
lto = "thin"
incremental = false
panic = 'unwind'
debug-assertions = false
overflow-checks = false
rpath = false

[profile.release.package.server]
opt-level = 1
codegen-units = 4

[profile.test]
opt-level = 0
debug = true
codegen-units = 16
lto = false
incremental = true
debug-assertions = true
overflow-checks = true
rpath = false

# The benchmark profile is identical to release, except that lto = false
[profile.bench]
opt-level = 3
debug = false
codegen-units = 1
lto = 'thin'
incremental = false
debug-assertions = false
overflow-checks = false
rpath = false<|MERGE_RESOLUTION|>--- conflicted
+++ resolved
@@ -63,11 +63,8 @@
 backtrace = "0.3"
 batch-system = { path = "components/batch-system", default-features = false }
 byteorder = "1.2"
-<<<<<<< HEAD
 bytes = "1.0"
-=======
 causal_ts = { path = "components/causal_ts" }
->>>>>>> 43b202db
 chrono = "0.4"
 codec = { path = "components/codec", default-features = false }
 concurrency_manager = { path = "components/concurrency_manager", default-features = false }
@@ -99,7 +96,7 @@
 into_other = { path = "components/into_other", default-features = false }
 keys = { path = "components/keys", default-features = false }
 kvengine = { path = "components/kvengine" }
-kvproto = { git = "https://github.com/coocood/kvproto.git", rev = "128b6a780ee757fe66484bf324673abb4f868473" }
+kvproto = { git = "https://github.com/coocood/kvproto.git", branch = "cloud-native" }
 lazy_static = "1.3"
 libc = "0.2"
 libloading = "0.7"
@@ -271,16 +268,13 @@
   "components/coprocessor_plugin_api",
   "components/test_coprocessor_plugin/example_plugin",
   "components/resource_metering",
-<<<<<<< HEAD
   "components/kvengine",
   "components/kvenginepb",
   "components/rfengine",
   "components/rfstore",
   "components/cloud_server",
-=======
   "components/api_version",
   "components/causal_ts",
->>>>>>> 43b202db
 ]
 default-members = ["cmd/tikv-server", "cmd/tikv-compactor"]
 
