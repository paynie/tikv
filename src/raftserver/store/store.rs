--- conflicted
+++ resolved
@@ -16,14 +16,10 @@
 use super::keys;
 use super::engine::Retriever;
 use super::config::Config;
-<<<<<<< HEAD
 use super::peer::{Peer, PendingCmd};
 use super::msg::Callback;
 use super::cmd_resp;
-=======
-use super::peer::Peer;
 use super::transport::Transport;
->>>>>>> 708dadc4
 
 pub struct Store<T: Transport> {
     cfg: Config,
@@ -226,16 +222,12 @@
                     error!("handle raft message err: {:?}", e);
                 });
             }
-<<<<<<< HEAD
             Msg::RaftCommand{request, callback} => {
                 self.propose_raft_command(request, callback).map_err(|e| {
                     error!("propose raft command err: {:?}", e);
                 });
             }
-            _ => panic!("invalid notify msg type"),
-=======
             _ => panic!("invalid notify msg type {:?}", msg),
->>>>>>> 708dadc4
         }
     }
 
