// Copyright 2019 TiKV Project Authors. Licensed under Apache-2.0.

// #[PerformanceCriticalPath]
<<<<<<< HEAD
use crate::storage::mvcc::CloudReader;
use crate::storage::txn::commands::{Command, CommandExt, ReadCommand, ResolveLock, TypedCommand};
use crate::storage::txn::sched_pool::tls_collect_keyread_histogram_vec;
use crate::storage::txn::{ProcessResult, Result, RESOLVE_LOCK_BATCH_SIZE};
use crate::storage::{Snapshot, Statistics};
=======
>>>>>>> deb61453
use collections::HashMap;
use txn_types::{Key, TimeStamp};

use crate::storage::{
    mvcc::MvccReader,
    txn::{
        commands::{Command, CommandExt, ReadCommand, ResolveLock, TypedCommand},
        sched_pool::tls_collect_keyread_histogram_vec,
        ProcessResult, Result, RESOLVE_LOCK_BATCH_SIZE,
    },
    ScanMode, Snapshot, Statistics,
};

command! {
    /// Scan locks for resolving according to `txn_status`.
    ///
    /// During the GC operation, this should be called to find out stale locks whose timestamp is
    /// before safe point.
    /// This should followed by a `ResolveLock`.
    ResolveLockReadPhase:
        cmd_ty => (),
        display => "kv::resolve_lock_readphase", (),
        content => {
            /// Maps lock_ts to commit_ts. See ./resolve_lock.rs for details.
            txn_status: HashMap<TimeStamp, TimeStamp>,
            scan_key: Option<Key>,
        }
}

impl CommandExt for ResolveLockReadPhase {
    ctx!();
    tag!(resolve_lock);
    property!(readonly);

    fn write_bytes(&self) -> usize {
        0
    }

    gen_lock!(empty);
}

impl<S: Snapshot> ReadCommand<S> for ResolveLockReadPhase {
    fn process_read(self, snapshot: S, statistics: &mut Statistics) -> Result<ProcessResult> {
        let tag = self.tag();
        let (ctx, txn_status) = (self.ctx, self.txn_status);
        let mut reader = CloudReader::new(snapshot.get_kvengine_snap().unwrap().clone());
        let result = reader.scan_locks(
            self.scan_key.as_ref(),
            None,
            |lock| txn_status.contains_key(&lock.ts),
            RESOLVE_LOCK_BATCH_SIZE,
        );
        statistics.add(&reader.statistics);
        let (kv_pairs, has_remain) = result?;
        tls_collect_keyread_histogram_vec(tag.get_str(), kv_pairs.len() as f64);

        if kv_pairs.is_empty() {
            Ok(ProcessResult::Res)
        } else {
            let next_scan_key = if has_remain {
                // There might be more locks.
                kv_pairs.last().map(|(k, _lock)| k.clone())
            } else {
                // All locks are scanned
                None
            };
            let next_cmd = ResolveLock {
                ctx,
                deadline: self.deadline,
                txn_status,
                scan_key: next_scan_key,
                key_locks: kv_pairs,
            };
            Ok(ProcessResult::NextCommand {
                cmd: Command::ResolveLock(next_cmd),
            })
        }
    }
}<|MERGE_RESOLUTION|>--- conflicted
+++ resolved
@@ -1,25 +1,17 @@
 // Copyright 2019 TiKV Project Authors. Licensed under Apache-2.0.
 
 // #[PerformanceCriticalPath]
-<<<<<<< HEAD
-use crate::storage::mvcc::CloudReader;
-use crate::storage::txn::commands::{Command, CommandExt, ReadCommand, ResolveLock, TypedCommand};
-use crate::storage::txn::sched_pool::tls_collect_keyread_histogram_vec;
-use crate::storage::txn::{ProcessResult, Result, RESOLVE_LOCK_BATCH_SIZE};
-use crate::storage::{Snapshot, Statistics};
-=======
->>>>>>> deb61453
 use collections::HashMap;
 use txn_types::{Key, TimeStamp};
 
 use crate::storage::{
-    mvcc::MvccReader,
+    mvcc::CloudReader,
     txn::{
         commands::{Command, CommandExt, ReadCommand, ResolveLock, TypedCommand},
         sched_pool::tls_collect_keyread_histogram_vec,
         ProcessResult, Result, RESOLVE_LOCK_BATCH_SIZE,
     },
-    ScanMode, Snapshot, Statistics,
+    Snapshot, Statistics,
 };
 
 command! {
